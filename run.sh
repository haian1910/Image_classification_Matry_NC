#!/bin/bash
# Set up environment variables for distributed training
export PYTHONPATH="/workspace/Image_classification_Matry_NC"
export LOCAL_RANK='-1'
export MASTER_ADDR='127.0.0.1'
export MASTER_PORT='12355'
export RANK='0'
export WORLD_SIZE='1'

<<<<<<< HEAD
# python tools/train.py \
#     --model matryoshka_resnet18 \
#     --dataset cifar10 \
#     --kd nc1 \
#     --teacher-model resnet101 \
#     --teacher-pretrained \
#     --matryoshka-dims 128 256 384 512 \
#     --matryoshka-adaptive \
#     --epochs 1 \
#     --decay-rate 0.1 \
#     --experiment matryoshka_nc1_test_50ep

# Combined NC (NC1 + NC2) Knowledge Distillation with CIFAR ResNet110 teacher
python tools/train.py -c configs/strategies/resnet/resnet.yaml \
    --model matryoshka_cifar_resnet20 \
    --experiment new_20_nc_combined_1 \
    --matryoshka-dims 8 16 32 64 \
    --kd nc \
    --teacher-model cifar_resnet110 \
    --teacher-ckpt experiments/new/checkpoint-323.pth.tar

# python tools/train.py -c configs/strategies/resnet/resnet.yaml \
#     --model matryoshka_cifar_resnet20 \
#     --experiment resnet20_matry \
#     --matryoshka-dims 8 16 32 64 \
=======
python tools/train.py \
    --model matryoshka_resnet18 \
    --dataset cifar10 \
    --kd nc1 \
    --teacher-model resnet101 \/workspace/Image_classification_Matry_NC/experiments/exp/checkpoint-0.pth.tar
    --teacher-pretrained \
    --matryoshka-dims 128 256 384 512 \
    --matryoshka-adaptive \
    --epochs 1 \
    --decay-rate 0.1 \
    --experiment matryoshka_nc1_test_50ep
# python tools/train.py -c configs/strategies/resnet/resnet.yaml --model resnet101
>>>>>>> 89707de6
<|MERGE_RESOLUTION|>--- conflicted
+++ resolved
@@ -7,19 +7,6 @@
 export RANK='0'
 export WORLD_SIZE='1'
 
-<<<<<<< HEAD
-# python tools/train.py \
-#     --model matryoshka_resnet18 \
-#     --dataset cifar10 \
-#     --kd nc1 \
-#     --teacher-model resnet101 \
-#     --teacher-pretrained \
-#     --matryoshka-dims 128 256 384 512 \
-#     --matryoshka-adaptive \
-#     --epochs 1 \
-#     --decay-rate 0.1 \
-#     --experiment matryoshka_nc1_test_50ep
-
 # Combined NC (NC1 + NC2) Knowledge Distillation with CIFAR ResNet110 teacher
 python tools/train.py -c configs/strategies/resnet/resnet.yaml \
     --model matryoshka_cifar_resnet20 \
@@ -27,23 +14,4 @@
     --matryoshka-dims 8 16 32 64 \
     --kd nc \
     --teacher-model cifar_resnet110 \
-    --teacher-ckpt experiments/new/checkpoint-323.pth.tar
-
-# python tools/train.py -c configs/strategies/resnet/resnet.yaml \
-#     --model matryoshka_cifar_resnet20 \
-#     --experiment resnet20_matry \
-#     --matryoshka-dims 8 16 32 64 \
-=======
-python tools/train.py \
-    --model matryoshka_resnet18 \
-    --dataset cifar10 \
-    --kd nc1 \
-    --teacher-model resnet101 \/workspace/Image_classification_Matry_NC/experiments/exp/checkpoint-0.pth.tar
-    --teacher-pretrained \
-    --matryoshka-dims 128 256 384 512 \
-    --matryoshka-adaptive \
-    --epochs 1 \
-    --decay-rate 0.1 \
-    --experiment matryoshka_nc1_test_50ep
-# python tools/train.py -c configs/strategies/resnet/resnet.yaml --model resnet101
->>>>>>> 89707de6
+    --teacher-ckpt experiments/new/checkpoint-323.pth.tar